--- conflicted
+++ resolved
@@ -3,11 +3,8 @@
 go 1.23.1
 
 require (
-<<<<<<< HEAD
 	github.com/emirpasic/gods v1.18.1
-=======
 	github.com/beevik/ntp v1.4.3
->>>>>>> c984f94b
 	github.com/eyedeekay/go-unzip v0.0.0-20240201194209-560d8225b50e
 	github.com/flynn/noise v1.1.0
 	github.com/sirupsen/logrus v1.9.3
@@ -18,7 +15,6 @@
 
 require (
 	filippo.io/edwards25519 v1.1.0 // indirect
-<<<<<<< HEAD
 	github.com/davecgh/go-spew v1.1.2-0.20180830191138-d8f796af33cc // indirect
 	github.com/fsnotify/fsnotify v1.7.0 // indirect
 	github.com/hashicorp/hcl v1.0.0 // indirect
@@ -42,11 +38,9 @@
 	golang.org/x/sys v0.25.0 // indirect
 	golang.org/x/text v0.18.0 // indirect
 	gopkg.in/ini.v1 v1.67.0 // indirect
-=======
 	github.com/davecgh/go-spew v1.1.1 // indirect
 	github.com/pmezard/go-difflib v1.0.0 // indirect
 	golang.org/x/net v0.28.0 // indirect
 	golang.org/x/sys v0.24.0 // indirect
->>>>>>> c984f94b
 	gopkg.in/yaml.v3 v3.0.1 // indirect
 )